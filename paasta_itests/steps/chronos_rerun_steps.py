# Copyright 2015-2016 Yelp Inc.
#
# Licensed under the Apache License, Version 2.0 (the "License");
# you may not use this file except in compliance with the License.
# You may obtain a copy of the License at
#
#     http://www.apache.org/licenses/LICENSE-2.0
#
# Unless required by applicable law or agreed to in writing, software
# distributed under the License is distributed on an "AS IS" BASIS,
# WITHOUT WARRANTIES OR CONDITIONS OF ANY KIND, either express or implied.
# See the License for the specific language governing permissions and
# limitations under the License.
from __future__ import absolute_import
from __future__ import unicode_literals

import re

from behave import then
from behave import when

from paasta_tools import chronos_tools
from paasta_tools.chronos_tools import SPACER
from paasta_tools.utils import _run


@when('we run chronos_rerun for service_instance "{service_instance}"')
def run_chronos_rerun(context, service_instance):
    run_chronos_rerun_with_args(context, service_instance, '')


@when('we run chronos_rerun for service_instance "{service_instance}" with args {cli_args}')
def run_chronos_rerun_with_args(context, service_instance, cli_args):
    cmd = (
        "python ../paasta_tools/chronos_rerun.py -d %s %s '%s' "
        "2016-03-13T04:50:31"
    ) % (context.soa_dir, cli_args, service_instance)
    exit_code, output = _run(cmd)
    context.exit_code, context.output = exit_code, output


<<<<<<< HEAD
@then('the rerun job for "{service_instance}" is {disabled}')
def rerun_job_is_disabled(context, service_instance, disabled):
    is_disabled = (disabled == 'disabled')
    all_jobs = context.chronos_client.list()
    matching_jobs = [job for job in all_jobs if
                     re.match("%s-.* %s" % (chronos_tools.TMP_JOB_IDENTIFIER, service_instance), job['name'])]
    assert matching_jobs[0]['disabled'] == is_disabled


@then('there is a temporary job for the service {service} and instance {instance}')
=======
@then('there is a temporary job for the service "{service}" and instance "{instance}"')
>>>>>>> 8ad538bf
def temporary_job_exists(context, service, instance):
    all_jobs = context.chronos_client.list()
    matching_jobs = [job for job in all_jobs if
                     re.match("%s-.* %s %s" % (chronos_tools.TMP_JOB_IDENTIFIER, service, instance), job['name'])]
    assert len(matching_jobs) == 1
    return matching_jobs[0]


@then('there is a temporary job for the service "{service}" and instance "{instance}" dependent on {parents_csv}')
def temporary_job_exists_and_dependency_check(context, service, instance, parents_csv):
    matching_job = temporary_job_exists(context, service, instance)

    if parents_csv == 'None':
        parents = []
    else:
        parents = parents_csv.split(',')
    tmp_prefix, _, _ = matching_job['name'].split(SPACER)

    job_parents = set(matching_job.get('parents', []))
    expected_job_parents = {'{}{}{}'.format(tmp_prefix, SPACER, parent) for parent in parents}
    assert job_parents == expected_job_parents<|MERGE_RESOLUTION|>--- conflicted
+++ resolved
@@ -39,7 +39,6 @@
     context.exit_code, context.output = exit_code, output
 
 
-<<<<<<< HEAD
 @then('the rerun job for "{service_instance}" is {disabled}')
 def rerun_job_is_disabled(context, service_instance, disabled):
     is_disabled = (disabled == 'disabled')
@@ -49,10 +48,7 @@
     assert matching_jobs[0]['disabled'] == is_disabled
 
 
-@then('there is a temporary job for the service {service} and instance {instance}')
-=======
 @then('there is a temporary job for the service "{service}" and instance "{instance}"')
->>>>>>> 8ad538bf
 def temporary_job_exists(context, service, instance):
     all_jobs = context.chronos_client.list()
     matching_jobs = [job for job in all_jobs if
