--- conflicted
+++ resolved
@@ -38,11 +38,7 @@
         instance=instance, service=service
     ).result()
 
-<<<<<<< HEAD
-    assert desired_state in response['chronos']['output']
-=======
-    assert response["chronos"]["desired_state"] == desired_state, response
->>>>>>> ecb06d03
+    assert desired_state in response["chronos"]["output"]
 
 
 @then('instance GET should return error code "{error_code}" for "{job_id}"')
