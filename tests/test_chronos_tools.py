--- conflicted
+++ resolved
@@ -131,44 +131,38 @@
         fake_soa_dir = '/tmp/'
         expected_chronos_conf_file = 'chronos-penguin'
         with contextlib.nested(
-            mock.patch('chronos_tools.load_deployments_json', autospec=True,),
             mock.patch('service_configuration_lib.read_extra_service_information', autospec=True),
         ) as (
-            mock_load_deployments_json,
             mock_read_extra_service_information,
         ):
-            mock_load_deployments_json.return_value.get_branch_dict.return_value = self.fake_branch_dict
             mock_read_extra_service_information.return_value = self.fake_config_file
             actual = chronos_tools.read_chronos_jobs_for_service(self.fake_service_name,
                                                                  self.fake_cluster,
                                                                  fake_soa_dir)
-            assert actual == self.fake_config_file
             mock_read_extra_service_information.assert_called_once_with(self.fake_service_name,
                                                                         expected_chronos_conf_file,
                                                                         soa_dir=fake_soa_dir)
+            assert actual == self.fake_config_file
 
     def test_load_chronos_job_config(self):
         fake_soa_dir = '/tmp/'
         with contextlib.nested(
+            mock.patch('chronos_tools.load_deployments_json', autospec=True,),
             mock.patch('chronos_tools.read_chronos_jobs_for_service', autospec=True),
         ) as (
+            mock_load_deployments_json,
             mock_read_chronos_jobs_for_service,
         ):
+            mock_load_deployments_json.return_value.get_branch_dict.return_value = self.fake_branch_dict
             mock_read_chronos_jobs_for_service.return_value = self.fake_config_file
             actual = chronos_tools.load_chronos_job_config(self.fake_service_name,
                                                            self.fake_job_name,
                                                            self.fake_cluster,
                                                            fake_soa_dir)
-<<<<<<< HEAD
             mock_load_deployments_json.assert_called_once_with(self.fake_service_name, soa_dir=fake_soa_dir)
-            mock_read_extra_service_information.assert_called_once_with(self.fake_service_name,
-                                                                        expected_chronos_conf_file,
-                                                                        soa_dir=fake_soa_dir)
-=======
             mock_read_chronos_jobs_for_service.assert_called_once_with(self.fake_service_name,
                                                                        self.fake_cluster,
                                                                        soa_dir=fake_soa_dir)
->>>>>>> 02d238d6
             assert actual == self.fake_chronos_job_config
 
     def test_load_chronos_job_config_unknown_job(self):
@@ -176,27 +170,24 @@
         expected_chronos_conf_file = 'chronos-penguin'
         fake_job_name = 'polar bear'
         with contextlib.nested(
+            mock.patch('chronos_tools.load_deployments_json', autospec=True,),
             mock.patch('chronos_tools.read_chronos_jobs_for_service', autospec=True),
         ) as (
+            mock_load_deployments_json,
             mock_read_chronos_jobs_for_service,
         ):
+            mock_load_deployments_json.return_value.get_branch_dict.return_value = self.fake_branch_dict
             mock_read_chronos_jobs_for_service.return_value = self.fake_config_file
             with raises(chronos_tools.InvalidChronosConfigError) as exc:
                 chronos_tools.load_chronos_job_config(self.fake_service_name,
                                                       fake_job_name,
                                                       self.fake_cluster,
                                                       fake_soa_dir)
-<<<<<<< HEAD
-                mock_read_extra_service_information.assert_called_once_with(self.fake_service_name,
-                                                                            expected_chronos_conf_file,
-                                                                            soa_dir=fake_soa_dir)
-                assert exc.value == 'No job named "polar bear" in config file chronos-penguin.yaml'
-=======
+                mock_load_deployments_json.assert_called_once_with(self.fake_service_name, soa_dir=fake_soa_dir)
                 mock_read_chronos_jobs_for_service.assert_called_once_with(self.fake_service_name,
                                                                            expected_chronos_conf_file,
                                                                            soa_dir=fake_soa_dir)
-                assert exc.value == 'No job named \'polar bear\' in config file chronos-penguin.yaml'
->>>>>>> 02d238d6
+                assert exc.value == 'No job named "polar bear" in config file chronos-penguin.yaml'
 
     def test_get_config_dict_param(self):
         param = 'epsilon'
@@ -461,7 +452,7 @@
         okay, msgs = chronos_tools.check_job_reqs(fake_chronos_job_config)
         assert okay is False
         assert 'Your Chronos config is missing "owner", which is a required parameter.' in msgs
-        assert 'Your Chronos config contains neither "schedule" nor "parents".' in msgs
+        assert 'Your Chronos config contains neither "schedule" nor "parents". One is required.' in msgs
 
     def test_check_job_reqs_dependent_complete(self):
         fake_config_dict = {
@@ -490,7 +481,7 @@
         okay, msgs = chronos_tools.check_job_reqs(fake_chronos_job_config)
         assert okay is False
         assert 'Your Chronos config is missing "owner", which is a required parameter.' in msgs
-        assert 'Your Chronos config contains neither "schedule" nor "parents".' in msgs
+        assert 'Your Chronos config contains neither "schedule" nor "parents". One is required.' in msgs
 
     def test_check_job_reqs_docker_complete(self):
         fake_config_dict = {
@@ -546,7 +537,7 @@
         fake_chronos_job_config = chronos_tools.ChronosJobConfig('', self.fake_job_name, fake_config_dict, {})
         okay, msgs = chronos_tools.check_job_reqs(fake_chronos_job_config)
         assert okay is False
-        assert ('Your Chronos config contains neither "schedule" nor "parents".') in msgs
+        assert 'Your Chronos config contains neither "schedule" nor "parents". One is required.' in msgs
 
     def test_check_job_reqs_docker_invalid_both_schedule_and_parents(self):
         fake_config_dict = {
@@ -573,7 +564,7 @@
         fake_chronos_job_config = chronos_tools.ChronosJobConfig('', self.fake_job_name, fake_config_dict, {})
         okay, msgs = chronos_tools.check_job_reqs(fake_chronos_job_config)
         assert okay is False
-        assert ('Your Chronos config contains both "schedule" and "parents".') in msgs
+        assert 'Your Chronos config contains both "schedule" and "parents". Only one is allowed.' in msgs
 
     def test_format_chronos_job_dict(self):
         fake_service_name = 'test_service'
