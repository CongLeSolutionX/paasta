import bounce_lib
import contextlib
import mock
import marathon


class TestBounceLib:

    def test_bounce_lock(self):
        import fcntl
        lock_name = 'the_internet'
        lock_file = '/var/lock/%s.lock' % lock_name
        fake_fd = mock.MagicMock(spec=file)
        with contextlib.nested(
            mock.patch('bounce_lib.open', create=True, return_value=fake_fd),
            mock.patch('fcntl.lockf'),
            mock.patch('os.remove')
        ) as (
            open_patch,
            lockf_patch,
            remove_patch
        ):
            with bounce_lib.bounce_lock(lock_name):
                pass
            open_patch.assert_called_once_with(lock_file, 'w')
            lockf_patch.assert_called_once_with(fake_fd, fcntl.LOCK_EX | fcntl.LOCK_NB)
            fake_fd.close.assert_called_once_with()
            remove_patch.assert_called_once_with(lock_file)

    def test_bounce_lock_zookeeper(self):
        lock_name = 'watermelon'
        fake_lock = mock.Mock()
        fake_zk = mock.MagicMock(Lock=mock.Mock(return_value=fake_lock))
        fake_zk_hosts = 'awjti42ior'
        with contextlib.nested(
            mock.patch('bounce_lib.KazooClient', return_value=fake_zk, autospec=True),
            mock.patch('marathon_tools.get_zk_hosts', return_value=fake_zk_hosts),
        ) as (
            client_patch,
            hosts_patch,
        ):
            with bounce_lib.bounce_lock_zookeeper(lock_name):
                pass
            hosts_patch.assert_called_once_with()
            client_patch.assert_called_once_with(hosts=fake_zk_hosts,
                                                 timeout=bounce_lib.ZK_LOCK_CONNECT_TIMEOUT_S)
            fake_zk.start.assert_called_once_with()
            fake_zk.Lock.assert_called_once_with('%s/%s' % (bounce_lib.ZK_LOCK_PATH, lock_name))
            fake_lock.acquire.assert_called_once_with(timeout=1)
            fake_lock.release.assert_called_once_with()
            fake_zk.stop.assert_called_once_with()

    def test_create_marathon_app(self):
        marathon_client_mock = mock.create_autospec(marathon.MarathonClient)
        fake_client = marathon_client_mock
        fake_config = {'id': 'fake_creation'}
        with contextlib.nested(
            mock.patch('bounce_lib.create_app_lock', spec=contextlib.contextmanager),
            mock.patch('bounce_lib.wait_for_create'),
        ) as (
            lock_patch,
            wait_patch,
        ):
            bounce_lib.create_marathon_app('fake_creation', fake_config, fake_client)
            lock_patch.assert_called_once_with()
            assert fake_client.create_app.call_count == 1
            actual_call_args = fake_client.create_app.call_args
            actual_config = actual_call_args[0][1]
            assert actual_config.id == 'fake_creation'
            wait_patch.assert_called_once_with(fake_config['id'], fake_client)

    def test_delete_marathon_app(self):
        fake_client = mock.Mock(delete_app=mock.Mock())
        fake_id = 'fake_deletion'
        with contextlib.nested(
            mock.patch('bounce_lib.create_app_lock', spec=contextlib.contextmanager),
            mock.patch('bounce_lib.wait_for_delete'),
            mock.patch('time.sleep')
        ) as (
            lock_patch,
            wait_patch,
            sleep_patch
        ):
            bounce_lib.delete_marathon_app(fake_id, fake_client)
            fake_client.scale_app.assert_called_once_with(fake_id, instances=0, force=True)
            fake_client.delete_app.assert_called_once_with(fake_id, force=True)
            sleep_patch.assert_called_once_with(1)
            wait_patch.assert_called_once_with(fake_id, fake_client)
            lock_patch.assert_called_once_with()

    def test_kill_old_ids(self):
        old_ids = ['mmm.whatcha.say', 'that.you', 'only.meant.well']
        fake_client = mock.MagicMock()
        with mock.patch('bounce_lib.delete_marathon_app') as delete_patch:
            bounce_lib.kill_old_ids(old_ids, fake_client)
            for old_id in old_ids:
                delete_patch.assert_any_call(old_id, fake_client)
            assert delete_patch.call_count == len(old_ids)

    def test_wait_for_create_slow(self):
        fake_id = 'my_created'
        fake_client = mock.Mock(spec='paasta_tools.setup_marathon_job.MarathonClient')
        fake_is_app_running_values = [False, False, True]
        with contextlib.nested(
            mock.patch('marathon_tools.is_app_id_running'),
            mock.patch('time.sleep'),
        ) as (
            is_app_id_running_patch,
            sleep_patch,
        ):
            is_app_id_running_patch.side_effect = fake_is_app_running_values
            bounce_lib.wait_for_create(fake_id, fake_client)
        assert sleep_patch.call_count == 2
        assert is_app_id_running_patch.call_count == 3

    def test_wait_for_create_fast(self):
        fake_id = 'my_created'
        fake_client = mock.Mock(spec='paasta_tools.setup_marathon_job.MarathonClient')
        fake_is_app_running_values = [True]
        with contextlib.nested(
            mock.patch('marathon_tools.is_app_id_running'),
            mock.patch('time.sleep'),
        ) as (
            is_app_id_running_patch,
            sleep_patch,
        ):
            is_app_id_running_patch.side_effect = fake_is_app_running_values
            bounce_lib.wait_for_create(fake_id, fake_client)
        assert sleep_patch.call_count == 0
        assert is_app_id_running_patch.call_count == 1

    def test_wait_for_delete_slow(self):
        fake_id = 'my_deleted'
        fake_client = mock.Mock(spec='paasta_tools.setup_marathon_job.MarathonClient')
        fake_is_app_running_values = [True, True, False]
        with contextlib.nested(
            mock.patch('marathon_tools.is_app_id_running'),
            mock.patch('time.sleep'),
        ) as (
            is_app_id_running_patch,
            sleep_patch,
        ):
            is_app_id_running_patch.side_effect = fake_is_app_running_values
            bounce_lib.wait_for_delete(fake_id, fake_client)
        assert sleep_patch.call_count == 2
        assert is_app_id_running_patch.call_count == 3

    def test_wait_for_delete_fast(self):
        fake_id = 'my_deleted'
        fake_client = mock.Mock(spec='paasta_tools.setup_marathon_job.MarathonClient')
        fake_is_app_running_values = [False]
        with contextlib.nested(
            mock.patch('marathon_tools.is_app_id_running'),
            mock.patch('time.sleep'),
        ) as (
            is_app_id_running_patch,
            sleep_patch,
        ):
            is_app_id_running_patch.side_effect = fake_is_app_running_values
            bounce_lib.wait_for_delete(fake_id, fake_client)
        assert sleep_patch.call_count == 0
        assert is_app_id_running_patch.call_count == 1

    def test_get_bounce_method_func(self):
        actual = bounce_lib.get_bounce_method_func('brutal')
        expected = bounce_lib.brutal_bounce
        assert actual == expected


class TestBrutalBounce:
    def test_brutal_bounce_no_existing_apps(self):
        """When marathon is unaware of a service, brutal bounce should try to
        create a marathon app."""
        new_config = {'id': 'foo.bar.12345'}
        client = mock.Mock()

        with contextlib.nested(
            mock.patch('bounce_lib.create_marathon_app', autospec=True),
            mock.patch('bounce_lib.kill_old_ids', autospec=True),
        ) as (
            create_marathon_app_patch,
            kill_old_ids_patch,
        ):
            bounce_lib.brutal_bounce(
                service_name='foo',
                instance_name='bar',
                existing_apps=[],
                new_config=new_config,
                client=client,
                nerve_ns='bar',
            )

            create_marathon_app_patch.assert_called_once_with(
                new_config['id'],
                new_config,
                client
            )

            kill_old_ids_patch.assert_called_once_with(set(), client)

    def test_brutal_bounce_done(self):
        """When marathon has the desired app, and there are no other copies of
        the service running, brutal bounce should neither start nor stop
        anything."""

        new_config = {'id': 'foo.bar.12345'}
        client = mock.Mock()
        app = mock.Mock(id='foo.bar.12345')

        with contextlib.nested(
            mock.patch('bounce_lib.create_marathon_app', autospec=True),
            mock.patch('bounce_lib.kill_old_ids', autospec=True),
        ) as (
            create_marathon_app_patch,
            kill_old_ids_patch,
        ):
            bounce_lib.brutal_bounce(
                service_name='foo',
                instance_name='bar',
                existing_apps=[app],
                new_config=new_config,
                client=client,
                nerve_ns='bar',
            )

            assert create_marathon_app_patch.call_count == 0
            kill_old_ids_patch.assert_called_once_with(set(), client)

    def test_brutal_bounce_mid_bounce(self):
        """When marathon has the desired app, but there are other copies of
        the service running, brutal bounce should stop the old ones."""

        new_config = {'id': 'foo.bar.12345'}
        client = mock.Mock()
        new_app = mock.Mock(id='foo.bar.12345')
        old_app = mock.Mock(id='foo.bar.11111')

        with contextlib.nested(
            mock.patch('bounce_lib.create_marathon_app', autospec=True),
            mock.patch('bounce_lib.kill_old_ids', autospec=True),
        ) as (
            create_marathon_app_patch,
            kill_old_ids_patch,
        ):
            bounce_lib.brutal_bounce(
                service_name='foo',
                instance_name='bar',
                existing_apps=[new_app, old_app],
                new_config=new_config,
                client=client,
                nerve_ns='bar',
            )

            assert create_marathon_app_patch.call_count == 0
            kill_old_ids_patch.assert_called_once_with(
                set([old_app.id]),
                client
            )

    def test_brutal_bounce_old_but_no_new(self):
        """When marathon has the desired app, but there are other copies of
        the service running, brutal bounce should stop the old ones and start
        the new one."""

        new_config = {'id': 'foo.bar.12345'}
        client = mock.Mock()
        old_app = mock.Mock(id='foo.bar.11111')

        with contextlib.nested(
            mock.patch('bounce_lib.create_marathon_app', autospec=True),
            mock.patch('bounce_lib.kill_old_ids', autospec=True),
        ) as (
            create_marathon_app_patch,
            kill_old_ids_patch,
        ):
            bounce_lib.brutal_bounce(
                service_name='foo',
                instance_name='bar',
                existing_apps=[old_app],
                new_config=new_config,
                client=client,
                nerve_ns='bar',
            )

            create_marathon_app_patch.assert_called_once_with(
                new_config['id'],
                new_config,
                client
            )

            kill_old_ids_patch.assert_called_once_with(
                set([old_app.id]),
                client
            )


class TestUpthendownBounce:
    def test_upthendown_bounce_no_existing_apps(self):
        """When marathon is unaware of a service, upthendown bounce should try to
        create a marathon app."""
        new_config = {
            'id': 'foo.bar.12345',
            'instances': 10,
        }
        client = mock.Mock()

        with contextlib.nested(
            mock.patch('bounce_lib.create_marathon_app', autospec=True),
            mock.patch('bounce_lib.kill_old_ids', autospec=True),
        ) as (
            create_marathon_app_patch,
            kill_old_ids_patch,
        ):
            bounce_lib.upthendown_bounce(
                service_name='foo',
                instance_name='bar',
                existing_apps=[],
                new_config=new_config,
                client=client,
                nerve_ns='bar',
            )

            create_marathon_app_patch.assert_called_once_with(
                new_config['id'],
                new_config,
                client
            )

            assert kill_old_ids_patch.call_count == 0

    def test_upthendown_bounce_old_but_no_new(self):
        """When marathon has the desired app, but there are other copies of
        the service running, upthendown bounce should start the new one. but
        not stop the old one yet."""

        new_config = {
            'id': 'foo.bar.12345',
            'instances': 10,
        }
        client = mock.Mock()
        old_app = mock.Mock(id='foo.bar.11111')

        with contextlib.nested(
            mock.patch('bounce_lib.create_marathon_app', autospec=True),
            mock.patch('bounce_lib.kill_old_ids', autospec=True),
        ) as (
            create_marathon_app_patch,
            kill_old_ids_patch,
        ):
            bounce_lib.upthendown_bounce(
                service_name='foo',
                instance_name='bar',
                existing_apps=[old_app],
                new_config=new_config,
                client=client,
                nerve_ns='bar',
            )

            create_marathon_app_patch.assert_called_once_with(
                new_config['id'],
                new_config,
                client
            )

            assert kill_old_ids_patch.call_count == 0

    def test_upthendown_bounce_mid_bounce(self):
        """When marathon has the desired app, and there are other copies of
        the service running, but the new app is not fully up, upthendown bounce
        should not stop the old ones."""

        new_config = {
            'id': 'foo.bar.12345',
            'instances': 10,
        }
<<<<<<< HEAD
        client = mock.Mock()
        new_app = mock.Mock(id='foo.bar.12345', tasks_running=5)
        old_app = mock.Mock(id='foo.bar.11111')

=======
        fake_old_ids = ['fake.make', 'lake.quake']
        fake_old_instance_counts = [mock.Mock(instances=4), mock.Mock(instances=15)]
        fake_client = mock.MagicMock(
            get_app=mock.Mock(side_effect=lambda a: fake_old_instance_counts.pop())
        )
        haproxy_instance_count = [{'shake.wake': 18}, {'shake.wake': 9}]
>>>>>>> d261b6a0
        with contextlib.nested(
            mock.patch('bounce_lib.create_marathon_app', autospec=True),
            mock.patch('bounce_lib.kill_old_ids', autospec=True),
        ) as (
            create_marathon_app_patch,
            kill_old_ids_patch,
        ):
            bounce_lib.upthendown_bounce(
                service_name='foo',
                instance_name='bar',
                existing_apps=[new_app, old_app],
                new_config=new_config,
                client=client,
                nerve_ns='bar',
            )

            assert create_marathon_app_patch.call_count == 0
            assert kill_old_ids_patch.call_count == 0

    def test_upthendown_bounce_cleanup(self):
        """When marathon has the desired app, and there are other copies of
        the service running, and the new app is fully up, upthendown bounce
        should stop the old ones."""

        new_config = {
            'id': 'foo.bar.12345',
            'instances': 10,
        }
        client = mock.Mock()
        new_app = mock.Mock(id='foo.bar.12345', tasks_running=10)
        old_app = mock.Mock(id='foo.bar.11111')

        with contextlib.nested(
            mock.patch('bounce_lib.create_marathon_app', autospec=True),
            mock.patch('bounce_lib.kill_old_ids', autospec=True),
        ) as (
            create_marathon_app_patch,
            kill_old_ids_patch,
        ):
            bounce_lib.upthendown_bounce(
                service_name='foo',
                instance_name='bar',
                existing_apps=[new_app, old_app],
                new_config=new_config,
                client=client,
                nerve_ns='bar',
            )

            assert create_marathon_app_patch.call_count == 0
            kill_old_ids_patch.assert_called_once_with(
                set([old_app.id]),
                client
            )

    def test_upthendown_bounce_done(self):
        """When marathon has the desired app, and there are no other copies of
        the service running, upthendown bounce should neither start nor stop
        anything."""

        new_config = {
            'id': 'foo.bar.12345',
            'instances': 10,
        }
<<<<<<< HEAD
        client = mock.Mock()
        app = mock.Mock(id='foo.bar.12345')

=======
        fake_old_ids = ['pen.hen', 'tool.rule']
        fake_old_instance_counts = [mock.Mock(instances=7), mock.Mock(instances=19)]
        fake_client = mock.MagicMock(
            get_app=mock.Mock(side_effect=lambda a: fake_old_instance_counts.pop())
        )
        haproxy_instance_count = [{'hello.world': 16}, {'hello.world': 10}, {'hello.world': 5}]
>>>>>>> d261b6a0
        with contextlib.nested(
            mock.patch('bounce_lib.create_marathon_app', autospec=True),
            mock.patch('bounce_lib.kill_old_ids', autospec=True),
        ) as (
            create_marathon_app_patch,
            kill_old_ids_patch,
        ):
            bounce_lib.upthendown_bounce(
                service_name='foo',
                instance_name='bar',
                existing_apps=[app],
                new_config=new_config,
                client=client,
                nerve_ns='bar',
            )

            assert create_marathon_app_patch.call_count == 0
            kill_old_ids_patch.assert_called_once_with(set(), client)


class TestCrossoverBounce:
    def test_crossover_bounce_no_existing_apps(self):
        """When marathon is unaware of a service, crossover bounce should try to
        create a marathon app."""
        new_config = {
            'id': 'foo.bar.12345',
            'instances': 10,
        }
        client = mock.Mock()

        with contextlib.nested(
            mock.patch('bounce_lib.create_marathon_app', autospec=True),
            mock.patch('bounce_lib.kill_old_ids', autospec=True),
            mock.patch('bounce_lib.get_registered_marathon_tasks',
                       side_effect=lambda _, __, x: x.tasks)
        ) as (
            create_marathon_app_patch,
            kill_old_ids_patch,
            get_registered_marathon_tasks_patch,
        ):
            bounce_lib.crossover_bounce(
                service_name='foo',
                instance_name='bar',
                existing_apps=[],
                new_config=new_config,
                client=client,
                nerve_ns='bar',
            )

            create_marathon_app_patch.assert_called_once_with(
                new_config['id'],
                new_config,
                client
            )

            assert kill_old_ids_patch.call_count == 0

    def test_crossover_bounce_old_but_no_new(self):
        """When marathon has the desired app, but there are other copies of
        the service running, crossover bounce should stop the old ones and start
        the new one."""

        new_config = {
            'id': 'foo.bar.12345',
            'instances': 10,
        }
<<<<<<< HEAD
        client = mock.Mock()
        old_app = mock.Mock(id='foo.bar.11111')

        with contextlib.nested(
            mock.patch('bounce_lib.create_marathon_app', autospec=True),
            mock.patch('bounce_lib.kill_old_ids', autospec=True),
            mock.patch('bounce_lib.get_registered_marathon_tasks',
                       side_effect=lambda _, __, x: x.tasks)
        ) as (
            create_marathon_app_patch,
            kill_old_ids_patch,
            get_registered_marathon_tasks_patch,
        ):
            bounce_lib.crossover_bounce(
                service_name='foo',
                instance_name='bar',
                existing_apps=[old_app],
                new_config=new_config,
                client=client,
                nerve_ns='bar',
            )

            create_marathon_app_patch.assert_called_once_with(
                new_config['id'],
                new_config,
                client
            )

            assert kill_old_ids_patch.call_count == 0
            assert client.kill_task.call_count == 0
=======
        fake_old_ids = ['70s.disco', '80s.funk']
        fake_old_instance_counts = [mock.Mock(instances=77), mock.Mock(instances=55)]
        fake_client = mock.MagicMock(
            get_app=mock.Mock(side_effect=lambda a: fake_old_instance_counts.pop())
        )
        haproxy_instance_count = {'the.electricslide': 10}
>>>>>>> d261b6a0

    def test_crossover_bounce_mid_bounce(self):
        """When marathon has the desired app, and there are other copies of
        the service running, but the new app is not fully up, crossover bounce
        should not stop the old ones."""

        new_config = {
            'id': 'foo.bar.12345',
            'instances': 10,
        }
        client = mock.Mock()

        new_app_tasks = [mock.Mock() for _ in xrange(5)]
        old_app_tasks = [mock.Mock() for _ in xrange(10)]

        new_app = mock.Mock(
            id='foo.bar.12345',
            tasks_running=5,
            tasks=new_app_tasks,
        )
        old_app = mock.Mock(
            id='foo.bar.11111',
            tasks_running=10,
            tasks=old_app_tasks,
        )

        with contextlib.nested(
            mock.patch('bounce_lib.create_marathon_app', autospec=True),
            mock.patch('bounce_lib.kill_old_ids', autospec=True),
            mock.patch('bounce_lib.get_registered_marathon_tasks',
                       side_effect=lambda _, __, x: x.tasks),
        ) as (
            create_marathon_app_patch,
            kill_old_ids_patch,
            get_registered_marathon_tasks_patch,
        ):
            bounce_lib.crossover_bounce(
                service_name='foo',
                instance_name='bar',
                existing_apps=[new_app, old_app],
                new_config=new_config,
                client=client,
                nerve_ns='bar',
            )

            assert create_marathon_app_patch.call_count == 0
            kill_old_ids_patch.assert_called_once_with(set([]), client)
            assert client.kill_task.call_count == 5

    def test_crossover_bounce_cleanup(self):
        """When marathon has the desired app, and there are other copies of
        the service running, which have no remaining tasks, those apps should
        be killed."""

        new_config = {
            'id': 'foo.bar.12345',
            'instances': 10,
        }
        client = mock.Mock()
        new_app = mock.Mock(id='foo.bar.12345', tasks_running=10,
                            tasks=[mock.Mock() for _ in xrange(10)])
        old_app = mock.Mock(id='foo.bar.11111', tasks_running=0, tasks=[])

        with contextlib.nested(
            mock.patch('bounce_lib.create_marathon_app', autospec=True),
            mock.patch('bounce_lib.kill_old_ids', autospec=True),
            mock.patch('bounce_lib.get_registered_marathon_tasks',
                       side_effect=lambda _, __, x: x.tasks)
        ) as (
            create_marathon_app_patch,
            kill_old_ids_patch,
            get_registered_marathon_tasks_patch,
        ):
            bounce_lib.crossover_bounce(
                service_name='foo',
                instance_name='bar',
                existing_apps=[new_app, old_app],
                new_config=new_config,
                client=client,
                nerve_ns='bar',
            )

            assert create_marathon_app_patch.call_count == 0
            kill_old_ids_patch.assert_called_once_with(
                set([old_app.id]),
                client
            )
            assert client.kill_task.call_count == 0

    def test_crossover_bounce_done(self):
        """When marathon has the desired app, and there are no other copies of
        the service running, crossover bounce should neither start nor stop
        anything."""

        new_config = {
            'id': 'foo.bar.12345',
            'instances': 10,
        }
        client = mock.Mock()
        app = mock.Mock(
            id='foo.bar.12345',
            tasks=[mock.Mock() for _ in xrange(10)]
        )

        with contextlib.nested(
            mock.patch('bounce_lib.create_marathon_app', autospec=True),
            mock.patch('bounce_lib.kill_old_ids', autospec=True),
            mock.patch('bounce_lib.get_registered_marathon_tasks',
                       side_effect=lambda _, __, x: x.tasks)
        ) as (
            create_marathon_app_patch,
            kill_old_ids_patch,
            get_registered_marathon_tasks_patch,
        ):
            bounce_lib.crossover_bounce(
                service_name='foo',
                instance_name='bar',
                existing_apps=[app],
                new_config=new_config,
                client=client,
                nerve_ns='bar',
            )

            assert create_marathon_app_patch.call_count == 0
            kill_old_ids_patch.assert_called_once_with(set([]), client)
            assert client.kill_task.call_count == 0


class TestDownThenUpBounce(object):
    def test_downthenup_bounce_no_existing_apps(self):
        """When marathon is unaware of a service, downthenup bounce should try to
        create a marathon app."""
        new_config = {
            'id': 'foo.bar.12345',
            'instances': 10,
        }
        client = mock.Mock()

        with contextlib.nested(
            mock.patch('bounce_lib.create_marathon_app', autospec=True),
            mock.patch('bounce_lib.kill_old_ids', autospec=True),
        ) as (
            create_marathon_app_patch,
            kill_old_ids_patch,
        ):
            bounce_lib.downthenup_bounce(
                service_name='foo',
                instance_name='bar',
                existing_apps=[],
                new_config=new_config,
                client=client,
                nerve_ns='bar',
            )

            create_marathon_app_patch.assert_called_once_with(
                new_config['id'],
                new_config,
                client
            )

            kill_old_ids_patch.assert_called_once_with(set(), client)

    def test_downthenup_bounce_old_but_no_new(self):
        """When marathon has the desired app, but there are other copies of
        the service running, downthenup bounce should stop the old ones and start
        the new one."""

        new_config = {
            'id': 'foo.bar.12345',
            'instances': 10,
        }
        client = mock.Mock()
        old_app = mock.Mock(id='foo.bar.11111')

        with contextlib.nested(
            mock.patch('bounce_lib.create_marathon_app', autospec=True),
            mock.patch('bounce_lib.kill_old_ids', autospec=True),
        ) as (
            create_marathon_app_patch,
            kill_old_ids_patch,
        ):
            bounce_lib.downthenup_bounce(
                service_name='foo',
                instance_name='bar',
                existing_apps=[old_app],
                new_config=new_config,
                client=client,
                nerve_ns='bar',
            )

            assert create_marathon_app_patch.call_count == 0

            kill_old_ids_patch.assert_called_once_with(
                set([old_app.id]),
                client
            )

    def test_downthenup_bounce_done(self):
        """When marathon has the desired app, and there are no other copies of
        the service running, downthenup bounce should neither start nor stop
        anything."""

        new_config = {
            'id': 'foo.bar.12345',
            'instances': 10,
        }
        client = mock.Mock()
        app = mock.Mock(id='foo.bar.12345')

        with contextlib.nested(
            mock.patch('bounce_lib.create_marathon_app', autospec=True),
            mock.patch('bounce_lib.kill_old_ids', autospec=True),
        ) as (
            create_marathon_app_patch,
            kill_old_ids_patch,
        ):
            bounce_lib.downthenup_bounce(
                service_name='foo',
                instance_name='bar',
                existing_apps=[app],
                new_config=new_config,
                client=client,
                nerve_ns='bar',
            )

            assert create_marathon_app_patch.call_count == 0
            kill_old_ids_patch.assert_called_once_with(set(), client)

# vim: tabstop=4 expandtab shiftwidth=4 softtabstop=4<|MERGE_RESOLUTION|>--- conflicted
+++ resolved
@@ -373,19 +373,10 @@
             'id': 'foo.bar.12345',
             'instances': 10,
         }
-<<<<<<< HEAD
         client = mock.Mock()
         new_app = mock.Mock(id='foo.bar.12345', tasks_running=5)
         old_app = mock.Mock(id='foo.bar.11111')
 
-=======
-        fake_old_ids = ['fake.make', 'lake.quake']
-        fake_old_instance_counts = [mock.Mock(instances=4), mock.Mock(instances=15)]
-        fake_client = mock.MagicMock(
-            get_app=mock.Mock(side_effect=lambda a: fake_old_instance_counts.pop())
-        )
-        haproxy_instance_count = [{'shake.wake': 18}, {'shake.wake': 9}]
->>>>>>> d261b6a0
         with contextlib.nested(
             mock.patch('bounce_lib.create_marathon_app', autospec=True),
             mock.patch('bounce_lib.kill_old_ids', autospec=True),
@@ -449,18 +440,9 @@
             'id': 'foo.bar.12345',
             'instances': 10,
         }
-<<<<<<< HEAD
         client = mock.Mock()
         app = mock.Mock(id='foo.bar.12345')
 
-=======
-        fake_old_ids = ['pen.hen', 'tool.rule']
-        fake_old_instance_counts = [mock.Mock(instances=7), mock.Mock(instances=19)]
-        fake_client = mock.MagicMock(
-            get_app=mock.Mock(side_effect=lambda a: fake_old_instance_counts.pop())
-        )
-        haproxy_instance_count = [{'hello.world': 16}, {'hello.world': 10}, {'hello.world': 5}]
->>>>>>> d261b6a0
         with contextlib.nested(
             mock.patch('bounce_lib.create_marathon_app', autospec=True),
             mock.patch('bounce_lib.kill_old_ids', autospec=True),
@@ -527,7 +509,6 @@
             'id': 'foo.bar.12345',
             'instances': 10,
         }
-<<<<<<< HEAD
         client = mock.Mock()
         old_app = mock.Mock(id='foo.bar.11111')
 
@@ -558,14 +539,6 @@
 
             assert kill_old_ids_patch.call_count == 0
             assert client.kill_task.call_count == 0
-=======
-        fake_old_ids = ['70s.disco', '80s.funk']
-        fake_old_instance_counts = [mock.Mock(instances=77), mock.Mock(instances=55)]
-        fake_client = mock.MagicMock(
-            get_app=mock.Mock(side_effect=lambda a: fake_old_instance_counts.pop())
-        )
-        haproxy_instance_count = {'the.electricslide': 10}
->>>>>>> d261b6a0
 
     def test_crossover_bounce_mid_bounce(self):
         """When marathon has the desired app, and there are other copies of
