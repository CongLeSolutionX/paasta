--- conflicted
+++ resolved
@@ -1,9 +1,6 @@
 import logging
-<<<<<<< HEAD
+import uuid
 from time import sleep
-=======
-import uuid
->>>>>>> 258d96eb
 
 import mesos.interface
 import service_configuration_lib
