--- conflicted
+++ resolved
@@ -774,16 +774,8 @@
         # 2. wait for stdin with timeout in a loop, exit when original process finished
         # 3. kill original process if loop finished (something on stdin)
         cmd_parts.append(
-<<<<<<< HEAD
-            # send process to background and capture it's pid
-            '& p=$!; '
-            # wait for stdin with timeout in a loop, exit when original process finished
-            'while ! read -t1; do ! kill -0 $p 2>/dev/null && kill $$; done; '
-            # kill original process if loop finished (something on stdin)
-=======
             '& p=$!; ' +
             'while ! read -t1; do ! kill -0 $p 2>/dev/null && kill $$; done; ' +
->>>>>>> 60219527
             'kill $p; wait',
         )
         stdin = subprocess.PIPE
