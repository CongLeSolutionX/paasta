--- conflicted
+++ resolved
@@ -23,28 +23,16 @@
     "BounceTimers", ["processed_by_worker", "setup_marathon", "bounce_length"]
 )
 BaseServiceInstance = namedtuple(
-<<<<<<< HEAD
-    'ServiceInstance', [
-        'service',
-        'instance',
-        'bounce_by',
-        'wait_until',
-        'watcher',
-        'bounce_timers',
-        'failures',
-        'processed_count',
-=======
     "ServiceInstance",
     [
         "service",
         "instance",
         "bounce_by",
+        "wait_until",
         "watcher",
         "bounce_timers",
         "failures",
-        "priority",
         "processed_count",
->>>>>>> 5a50f936
     ],
 )
 
@@ -63,13 +51,7 @@
         failures: int = 0,
         bounce_timers: Optional[BounceTimers] = None,
         processed_count: int = 0,
-<<<<<<< HEAD
-    ) -> 'ServiceInstance':
-=======
     ) -> "ServiceInstance":
-        if priority is None:
-            priority = get_priority(service, instance, cluster)
->>>>>>> 5a50f936
         return super().__new__(  # type: ignore
             _cls=_cls,
             service=service,
@@ -83,24 +65,6 @@
         )
 
 
-<<<<<<< HEAD
-=======
-def get_priority(service: str, instance: str, cluster: str) -> int:
-    try:
-        config = load_marathon_service_config(
-            service=service, instance=instance, cluster=cluster, soa_dir=DEFAULT_SOA_DIR
-        )
-    except (
-        NoDockerImageError,
-        InvalidJobNameError,
-        NoDeploymentsAvailable,
-        NoConfigurationForServiceError,
-    ):
-        return 0
-    return config.get_bounce_priority()
-
-
->>>>>>> 5a50f936
 class PaastaThread(Thread):
     @property
     def log(self) -> logging.Logger:
@@ -123,70 +87,9 @@
         super().put(item, *args, **kwargs)
 
 
-<<<<<<< HEAD
-def exponential_back_off(failures: int, factor: float, base: float, max_time: float) -> float:
-=======
-class PaastaPriorityQueue(PriorityQueue):
-    def __init__(self, name: str, *args: Any, **kwargs: Any) -> None:
-        self.name = name
-        super().__init__(*args, **kwargs)
-        self.counter = 0
-
-    @property
-    def log(self) -> logging.Logger:
-        name = ".".join([type(self).__module__, type(self).__name__])
-        return logging.getLogger(name)
-
-    def put_with_priority(
-        self, priority: float, item: Any, *args: Any, **kwargs: Any
-    ) -> None:
-        self.log.debug(f"Adding {item} to {self.name} queue with priority {priority}")
-        # this counter is to preserve the FIFO nature of the queue, it increments on every put
-        # and the python PriorityQueue sorts based on the first item in the tuple (priority)
-        # and then the second item in the tuple (counter). This way all items with the same
-        # priority come out in the order they were entered.
-        self.counter += 1
-        super().put((priority, self.counter, item), *args, **kwargs)
-
-    def get(self, *args: Any, **kwargs: Any) -> Any:
-        return super().get(*args, **kwargs)[2]
-
-
-def rate_limit_instances(
-    instances: Collection[Tuple[str, str]],
-    cluster: str,
-    number_per_minute: float,
-    watcher_name: str,
-    priority: Optional[float] = None,
-) -> List[ServiceInstance]:
-    service_instances = []
-    if not instances:
-        return []
-    time_now = int(time.time())
-    time_step = int(60 / number_per_minute)
-    bounce_time = time_now
-    for service, instance in instances:
-        # https://github.com/python/mypy/issues/2852
-        service_instances.append(
-            ServiceInstance(  # type: ignore
-                service=service,
-                instance=instance,
-                watcher=watcher_name,
-                cluster=cluster,
-                bounce_by=bounce_time,
-                bounce_timers=None,
-                failures=0,
-                priority=priority,
-            )
-        )
-        bounce_time += time_step
-    return service_instances
-
-
 def exponential_back_off(
     failures: int, factor: float, base: float, max_time: float
 ) -> float:
->>>>>>> 5a50f936
     seconds = factor * base ** failures
     return seconds if seconds < max_time else max_time
 
@@ -235,34 +138,42 @@
     return marathon_clients
 
 
-class DelayDeadlineQueue():
+class DelayDeadlineQueue:
     """Entries into this queue have both a wait_until and a bounce_by. Before wait_until, get() will not return an entry.
     get() returns the entry whose wait_until has passed and which has the lowest bounce_by."""
 
     def __init__(self) -> None:
-        self.available_service_instances: PriorityQueue[Tuple[float, ServiceInstance]] = PriorityQueue()
-        self.unavailable_service_instances: PriorityQueue[Tuple[float, float, ServiceInstance]] = PriorityQueue()
+        self.available_service_instances: PriorityQueue[
+            Tuple[float, ServiceInstance]
+        ] = PriorityQueue()
+        self.unavailable_service_instances: PriorityQueue[
+            Tuple[float, float, ServiceInstance]
+        ] = PriorityQueue()
 
     @property
     def log(self) -> logging.Logger:
-        name = '.'.join([type(self).__module__, type(self).__name__])
+        name = ".".join([type(self).__module__, type(self).__name__])
         return logging.getLogger(name)
 
     def put(self, si: ServiceInstance, now: Optional[float] = None) -> None:
         self.log.debug(
-            f"adding {si.service}.{si.instance} to queue with wait_until {si.wait_until} and bounce_by {si.bounce_by}",
+            f"adding {si.service}.{si.instance} to queue with wait_until {si.wait_until} and bounce_by {si.bounce_by}"
         )
         self.unavailable_service_instances.put((si.wait_until, si.bounce_by, si))
         self.process_unavailable_service_instances(now=now)
 
-    def process_unavailable_service_instances(self, now: Optional[float] = None) -> None:
+    def process_unavailable_service_instances(
+        self, now: Optional[float] = None
+    ) -> None:
         """Take any entries in unavailable_service_instances that have a wait_until < now and put them in
         available_service_instances. Should not block."""
         if now is None:
             now = time.time()
         try:
             while True:
-                wait_until, bounce_by, si = self.unavailable_service_instances.get_nowait()
+                wait_until, bounce_by, si = (
+                    self.unavailable_service_instances.get_nowait()
+                )
                 if wait_until < now:
                     self.available_service_instances.put((bounce_by, si))
                 else:
@@ -272,11 +183,10 @@
             pass
 
     def get(
-        self,
-        block: bool = True,
-        timeout: float = None,
-        now: float = None,
+        self, block: bool = True, timeout: float = None, now: float = None
     ) -> ServiceInstance:
         self.process_unavailable_service_instances(now=now)
-        bounce_by, si = self.available_service_instances.get(block=block, timeout=timeout)
+        bounce_by, si = self.available_service_instances.get(
+            block=block, timeout=timeout
+        )
         return si