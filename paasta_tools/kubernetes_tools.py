--- conflicted
+++ resolved
@@ -976,10 +976,6 @@
         self, instance_count: int, kube_client: KubeClient
     ) -> None:
         """Set the number of instances in the same way that the autoscaler does."""
-<<<<<<< HEAD
-=======
-        kube_client = KubeClient()
->>>>>>> 4ea1631d
         set_instances_for_kubernetes_service(
             kube_client=kube_client, service_config=self, instance_count=instance_count
         )
