--- conflicted
+++ resolved
@@ -43,12 +43,8 @@
 from paasta_tools.api import settings
 from paasta_tools.api.views.exception import ApiFailure
 from paasta_tools.cli.cmds.status import get_actual_deployments
-<<<<<<< HEAD
-=======
 from paasta_tools.flink_tools import set_flink_desired_state
 from paasta_tools.kubernetes_tools import KubeClient
-from paasta_tools.mesos_tools import get_cached_list_of_running_tasks_from_frameworks
->>>>>>> ecb06d03
 from paasta_tools.mesos_tools import get_running_tasks_from_frameworks
 from paasta_tools.mesos_tools import get_task
 from paasta_tools.mesos_tools import get_tasks_from_app_id
@@ -62,90 +58,15 @@
 
 
 def chronos_instance_status(
-<<<<<<< HEAD
-    service: str,
-    instance: str,
-    verbose: int,
+    service: str, instance: str, verbose: int
 ) -> Dict[str, Any]:
     chronos_config = chronos_tools.load_chronos_config()
     client = chronos_tools.get_chronos_client(chronos_config)
     return {
-        'output': chronos_serviceinit.status_chronos_jobs(
-            client,
-            service,
-            instance,
-            settings.cluster,
-            settings.soa_dir,
-            verbose,
-        ),
+        "output": chronos_serviceinit.status_chronos_jobs(
+            client, service, instance, settings.cluster, settings.soa_dir, verbose
+        )
     }
-=======
-    instance_status: Mapping[str, Any], service: str, instance: str, verbose: bool
-) -> Mapping[str, Any]:
-    cstatus: Dict[str, Any] = {}
-    chronos_config = chronos_tools.load_chronos_config()
-    client = chronos_tools.get_chronos_client(chronos_config)
-    job_config = chronos_tools.load_chronos_job_config(
-        service=service,
-        instance=instance,
-        cluster=settings.cluster,
-        soa_dir=settings.soa_dir,
-    )
-    cstatus["desired_state"] = job_config.get_desired_state()
-    job_type = chronos_tools.get_job_type(job_config.config_dict)
-    if job_type == chronos_tools.JobType.Scheduled:
-        schedule_type = "schedule"
-        schedule = job_config.get_schedule()
-        epsilon = job_config.get_epsilon()
-        time_zone = job_config.get_schedule_time_zone()
-        if time_zone == "null" or time_zone is None:
-            time_zone = "UTC"
-        cstatus["schedule"] = {}
-        cstatus["schedule"]["schedule"] = schedule
-        cstatus["schedule"]["epsilon"] = epsilon
-        cstatus["schedule"]["time_zone"] = time_zone
-    elif job_type == chronos_tools.JobType.Dependent:
-        schedule_type = "parents"
-        parents = job_config.get_parents()
-        cstatus["parents"] = parents
-    else:
-        schedule_type = "unknown"
-    cstatus["schedule_type"] = schedule_type
-    cstatus["status"] = {}
-    if verbose:
-        running_task_count = len(
-            select_tasks_by_id(
-                a_sync.block(get_cached_list_of_running_tasks_from_frameworks),
-                job_config.get_job_name(),
-            )
-        )
-        cstatus["status"]["mesos_state"] = (
-            "running" if running_task_count else "not_running"
-        )
-    cstatus["status"]["disabled_state"] = (
-        "not_scheduled" if job_config.get_disabled() else "scheduled"
-    )
-    cstatus["status"]["chronos_state"] = chronos_tools.get_chronos_status_for_job(
-        client, service, instance
-    )
-    cstatus["command"] = job_config.get_cmd()
-    last_time, last_status = chronos_tools.get_status_last_run(job_config.config_dict)
-    if last_status == chronos_tools.LastRunState.Success:
-        last_status = "success"
-    elif last_status == chronos_tools.LastRunState.Fail:
-        last_status = "fail"
-    elif last_status == chronos_tools.LastRunState.NotRun:
-        last_status = "not_run"
-    else:
-        last_status = ""
-    if last_status == "not_run" or last_status == "":
-        last_time = "never"
-    cstatus["last_status"] = {}
-    cstatus["last_status"]["result"] = last_status
-    cstatus["last_status"]["time"] = last_time
-
-    return cstatus
->>>>>>> ecb06d03
 
 
 def tron_instance_status(
@@ -335,25 +256,14 @@
     route_name="service.instance.status", request_method="GET", renderer="json"
 )
 def instance_status(request):
-<<<<<<< HEAD
-    service = request.swagger_data.get('service')
-    instance = request.swagger_data.get('instance')
-    # TODO change swagger to accept int instead of bool for verbosity level
-    verbose = request.swagger_data.get('verbose', False)
-
-    instance_status: Dict[str, Any] = {}
-    instance_status['service'] = service
-    instance_status['instance'] = instance
-=======
     service = request.swagger_data.get("service")
     instance = request.swagger_data.get("instance")
+    # TODO change swagger to accept int instead of bool for verbosity level
     verbose = request.swagger_data.get("verbose", False)
 
     instance_status: Dict[str, Any] = {}
     instance_status["service"] = service
     instance_status["instance"] = instance
-
->>>>>>> ecb06d03
     try:
         instance_type = validate_service_instance(
             service, instance, settings.cluster, settings.soa_dir
@@ -367,11 +277,7 @@
         error_message = traceback.format_exc()
         raise ApiFailure(error_message, 500)
 
-<<<<<<< HEAD
-    if instance_type != 'flink' and instance_type != 'tron':
-=======
     if instance_type != "flink" and instance_type != "tron":
->>>>>>> ecb06d03
         try:
             actual_deployments = get_actual_deployments(service, settings.soa_dir)
         except Exception:
@@ -391,30 +297,19 @@
         instance_status["git_sha"] = ""
 
     try:
-<<<<<<< HEAD
-        if instance_type == 'marathon':
-            instance_status['marathon'] = marathon_instance_status(instance_status, service, instance, verbose)
-        elif instance_type == 'chronos':
-            if verbose:
-                instance_status['chronos'] = chronos_instance_status(service, instance, 1)
-            else:
-                instance_status['chronos'] = chronos_instance_status(service, instance, 0)
-        elif instance_type == 'adhoc':
-            instance_status['adhoc'] = adhoc_instance_status(instance_status, service, instance, verbose)
-        elif instance_type == 'kubernetes':
-            instance_status['kubernetes'] = kubernetes_instance_status(instance_status, service, instance, verbose)
-        elif instance_type == 'tron':
-            instance_status['tron'] = tron_instance_status(instance_status, service, instance, verbose)
-        elif instance_type == 'flink':
-=======
         if instance_type == "marathon":
             instance_status["marathon"] = marathon_instance_status(
                 instance_status, service, instance, verbose
             )
         elif instance_type == "chronos":
-            instance_status["chronos"] = chronos_instance_status(
-                instance_status, service, instance, verbose
-            )
+            if verbose:
+                instance_status["chronos"] = chronos_instance_status(
+                    service, instance, 1
+                )
+            else:
+                instance_status["chronos"] = chronos_instance_status(
+                    service, instance, 0
+                )
         elif instance_type == "adhoc":
             instance_status["adhoc"] = adhoc_instance_status(
                 instance_status, service, instance, verbose
@@ -428,7 +323,6 @@
                 instance_status, service, instance, verbose
             )
         elif instance_type == "flink":
->>>>>>> ecb06d03
             status = flink_instance_status(instance_status, service, instance, verbose)
             if status is not None:
                 instance_status["flink"] = {"status": status}
